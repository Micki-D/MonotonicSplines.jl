--- conflicted
+++ resolved
@@ -1,15 +1,11 @@
 # MonotonicSplines.jl
 
-<<<<<<< HEAD
-A package implementing monotonoic spline functions for applications in spline-based approaches to Normalizing FLows [(Wikipedia)](https://en.wikipedia.org/wiki/Flow-based_generative_model).
-
-This package currently includes the *monotonic rational quadratic splines* as defined in ["Neural Spline Flows, Durkan et al. 2019"](https://arxiv.org/abs/1906.04032).
-=======
 This package provides a high-performance, GPU- and
 [AD](https://en.wikipedia.org/wiki/Automatic_differentiation)-friendly implementation of monotonic spline functions in Julia.
 
 The intended use cases is as a building block in [Normalizing FLows](https://en.wikipedia.org/wiki/Flow-based_generative_model), resp. parameter transformations in general.
->>>>>>> 73dac408
+
+This package currently includes the *monotonic rational quadratic splines* as defined in ["Neural Spline Flows, Durkan et al. 2019"](https://arxiv.org/abs/1906.04032).
 
 MonotonicSplines currently implements rational quadratic splines as decribed in ["Neural Spline Flows, Durkan et al. 2019"](https://arxiv.org/abs/1906.04032).
 
